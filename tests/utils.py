#!/usr/bin/env python

# Copyright 2024 The HuggingFace Inc. team. All rights reserved.
#
# Licensed under the Apache License, Version 2.0 (the "License");
# you may not use this file except in compliance with the License.
# You may obtain a copy of the License at
#
#     http://www.apache.org/licenses/LICENSE-2.0
#
# Unless required by applicable law or agreed to in writing, software
# distributed under the License is distributed on an "AS IS" BASIS,
# WITHOUT WARRANTIES OR CONDITIONS OF ANY KIND, either express or implied.
# See the License for the specific language governing permissions and
# limitations under the License.
import os
import platform
from functools import wraps

import pytest
import torch

from lerobot import available_cameras, available_motors, available_robots
from lerobot.utils.import_utils import is_package_available

<<<<<<< HEAD
DEVICE = "cuda" if torch.cuda.is_available() else "cpu"

# Pass this as the first argument to init_hydra_config.
DEFAULT_CONFIG_PATH = "lerobot/configs/default.yaml"

ROBOT_CONFIG_PATH_TEMPLATE = "lerobot/configs/robot/franka.yaml"
=======
DEVICE = os.environ.get("LEROBOT_TEST_DEVICE", "cuda") if torch.cuda.is_available() else "cpu"
>>>>>>> 3efb4410

TEST_ROBOT_TYPES = []
for robot_type in available_robots:
    TEST_ROBOT_TYPES += [(robot_type, True), (robot_type, False)]

TEST_CAMERA_TYPES = []
for camera_type in available_cameras:
    TEST_CAMERA_TYPES += [(camera_type, True), (camera_type, False)]

TEST_MOTOR_TYPES = []
for motor_type in available_motors:
    TEST_MOTOR_TYPES += [(motor_type, True), (motor_type, False)]

# Camera indices used for connecting physical cameras
<<<<<<< HEAD
OPENCV_CAMERA_INDEX = int(os.environ.get(
    "LEROBOT_TEST_OPENCV_CAMERA_INDEX", 0))
INTELREALSENSE_CAMERA_INDEX = int(os.environ.get(
    "LEROBOT_TEST_INTELREALSENSE_CAMERA_INDEX", 128422271614))
=======
OPENCV_CAMERA_INDEX = int(os.environ.get("LEROBOT_TEST_OPENCV_CAMERA_INDEX", 0))
INTELREALSENSE_SERIAL_NUMBER = int(os.environ.get("LEROBOT_TEST_INTELREALSENSE_SERIAL_NUMBER", 128422271614))
>>>>>>> 3efb4410

DYNAMIXEL_PORT = os.environ.get(
    "LEROBOT_TEST_DYNAMIXEL_PORT", "/dev/tty.usbmodem575E0032081")
DYNAMIXEL_MOTORS = {
    "shoulder_pan": [1, "xl430-w250"],
    "shoulder_lift": [2, "xl430-w250"],
    "elbow_flex": [3, "xl330-m288"],
    "wrist_flex": [4, "xl330-m288"],
    "wrist_roll": [5, "xl330-m288"],
    "gripper": [6, "xl330-m288"],
}

FEETECH_PORT = os.environ.get(
    "LEROBOT_TEST_FEETECH_PORT", "/dev/tty.usbmodem585A0080971")
FEETECH_MOTORS = {
    "shoulder_pan": [1, "sts3215"],
    "shoulder_lift": [2, "sts3215"],
    "elbow_flex": [3, "sts3215"],
    "wrist_flex": [4, "sts3215"],
    "wrist_roll": [5, "sts3215"],
    "gripper": [6, "sts3215"],
}


def require_x86_64_kernel(func):
    """
    Decorator that skips the test if plateform device is not an x86_64 cpu.
    """
    from functools import wraps

    @wraps(func)
    def wrapper(*args, **kwargs):
        if platform.machine() != "x86_64":
            pytest.skip("requires x86_64 plateform")
        return func(*args, **kwargs)

    return wrapper


def require_cpu(func):
    """
    Decorator that skips the test if device is not cpu.
    """
    from functools import wraps

    @wraps(func)
    def wrapper(*args, **kwargs):
        if DEVICE != "cpu":
            pytest.skip("requires cpu")
        return func(*args, **kwargs)

    return wrapper


def require_cuda(func):
    """
    Decorator that skips the test if cuda is not available.
    """
    from functools import wraps

    @wraps(func)
    def wrapper(*args, **kwargs):
        if not torch.cuda.is_available():
            pytest.skip("requires cuda")
        return func(*args, **kwargs)

    return wrapper


def require_env(func):
    """
    Decorator that skips the test if the required environment package is not installed.
    As it need 'env_name' in args, it also checks whether it is provided as an argument.
    If 'env_name' is None, this check is skipped.
    """

    @wraps(func)
    def wrapper(*args, **kwargs):
        # Determine if 'env_name' is provided and extract its value
        arg_names = func.__code__.co_varnames[: func.__code__.co_argcount]
        if "env_name" in arg_names:
            # Get the index of 'env_name' and retrieve the value from args
            index = arg_names.index("env_name")
            env_name = args[index] if len(
                args) > index else kwargs.get("env_name")
        else:
            raise ValueError(
                "Function does not have 'env_name' as an argument.")

        # Perform the package check
        package_name = f"gym_{env_name}"
        if env_name is not None and not is_package_available(package_name):
            pytest.skip(f"gym-{env_name} not installed")

        return func(*args, **kwargs)

    return wrapper


def require_package_arg(func):
    """
    Decorator that skips the test if the required package is not installed.
    This is similar to `require_env` but more general in that it can check any package (not just environments).
    As it need 'required_packages' in args, it also checks whether it is provided as an argument.
    If 'required_packages' is None, this check is skipped.
    """

    @wraps(func)
    def wrapper(*args, **kwargs):
        # Determine if 'required_packages' is provided and extract its value
        arg_names = func.__code__.co_varnames[: func.__code__.co_argcount]
        if "required_packages" in arg_names:
            # Get the index of 'required_packages' and retrieve the value from args
            index = arg_names.index("required_packages")
            required_packages = args[index] if len(
                args) > index else kwargs.get("required_packages")
        else:
            raise ValueError(
                "Function does not have 'required_packages' as an argument.")

        if required_packages is None:
            return func(*args, **kwargs)

        # Perform the package check
        for package in required_packages:
            if not is_package_available(package):
                pytest.skip(f"{package} not installed")

        return func(*args, **kwargs)

    return wrapper


def require_package(package_name):
    """
    Decorator that skips the test if the specified package is not installed.
    """

    def decorator(func):
        @wraps(func)
        def wrapper(*args, **kwargs):
            if not is_package_available(package_name):
                pytest.skip(f"{package_name} not installed")
            return func(*args, **kwargs)

        return wrapper

<<<<<<< HEAD
    return decorator


def require_robot(func):
    """
    Decorator that skips the test if a robot is not available

    The decorated function must have two arguments `request` and `robot_type`.

    Example of usage:
    ```python
    @pytest.mark.parametrize(
        "robot_type", ["koch", "aloha"]
    )
    @require_robot
    def test_require_robot(request, robot_type):
        pass
    ```
    """

    @wraps(func)
    def wrapper(*args, **kwargs):
        # Access the pytest request context to get the is_robot_available fixture
        request = kwargs.get("request")
        robot_type = kwargs.get("robot_type")
        mock = kwargs.get("mock")

        if robot_type is None:
            raise ValueError(
                "The 'robot_type' must be an argument of the test function.")
        if request is None:
            raise ValueError(
                "The 'request' fixture must be an argument of the test function.")
        if mock is None:
            raise ValueError(
                "The 'mock' variable must be an argument of the test function.")

        # Run test with a real robot. Skip test if robot connection fails.
        if not mock and not request.getfixturevalue("is_robot_available"):
            pytest.skip(f"A {robot_type} robot is not available.")

        return func(*args, **kwargs)

    return wrapper


def require_camera(func):
    @wraps(func)
    def wrapper(*args, **kwargs):
        # Access the pytest request context to get the is_camera_available fixture
        request = kwargs.get("request")
        camera_type = kwargs.get("camera_type")
        mock = kwargs.get("mock")

        if request is None:
            raise ValueError(
                "The 'request' fixture must be an argument of the test function.")
        if camera_type is None:
            raise ValueError(
                "The 'camera_type' must be an argument of the test function.")
        if mock is None:
            raise ValueError(
                "The 'mock' variable must be an argument of the test function.")

        if not mock and not request.getfixturevalue("is_camera_available"):
            pytest.skip(f"A {camera_type} camera is not available.")

        return func(*args, **kwargs)

    return wrapper


def require_motor(func):
    @wraps(func)
    def wrapper(*args, **kwargs):
        # Access the pytest request context to get the is_motor_available fixture
        request = kwargs.get("request")
        motor_type = kwargs.get("motor_type")
        mock = kwargs.get("mock")

        if request is None:
            raise ValueError(
                "The 'request' fixture must be an argument of the test function.")
        if motor_type is None:
            raise ValueError(
                "The 'motor_type' must be an argument of the test function.")
        if mock is None:
            raise ValueError(
                "The 'mock' variable must be an argument of the test function.")

        if not mock and not request.getfixturevalue("is_motor_available"):
            pytest.skip(f"A {motor_type} motor is not available.")

        return func(*args, **kwargs)

    return wrapper


def mock_calibration_dir(calibration_dir):
    # TODO(rcadene): remove this hack
    # calibration file produced with Moss v1, but works with Koch, Koch bimanual and SO-100
    example_calib = {
        "homing_offset": [-1416, -845, 2130, 2872, 1950, -2211],
        "drive_mode": [0, 0, 1, 1, 1, 0],
        "start_pos": [1442, 843, 2166, 2849, 1988, 1835],
        "end_pos": [2440, 1869, -1106, -1848, -926, 3235],
        "calib_mode": ["DEGREE", "DEGREE", "DEGREE", "DEGREE", "DEGREE", "LINEAR"],
        "motor_names": ["shoulder_pan", "shoulder_lift", "elbow_flex", "wrist_flex", "wrist_roll", "gripper"],
    }
    Path(str(calibration_dir)).mkdir(parents=True, exist_ok=True)
    with open(calibration_dir / "main_follower.json", "w") as f:
        json.dump(example_calib, f)
    with open(calibration_dir / "main_leader.json", "w") as f:
        json.dump(example_calib, f)
    with open(calibration_dir / "left_follower.json", "w") as f:
        json.dump(example_calib, f)
    with open(calibration_dir / "left_leader.json", "w") as f:
        json.dump(example_calib, f)
    with open(calibration_dir / "right_follower.json", "w") as f:
        json.dump(example_calib, f)
    with open(calibration_dir / "right_leader.json", "w") as f:
        json.dump(example_calib, f)


def make_robot(robot_type: str, overrides: list[str] | None = None, mock=False) -> Robot:
    if mock:
        overrides = [] if overrides is None else copy(overrides)

        # Explicitely add mock argument to the cameras and set it to true
        # TODO(rcadene, aliberts): redesign when we drop hydra
        if robot_type in ["koch", "so100", "moss"]:
            overrides.append("+leader_arms.main.mock=true")
            overrides.append("+follower_arms.main.mock=true")
            if "~cameras" not in overrides:
                overrides.append("+cameras.laptop.mock=true")
                overrides.append("+cameras.phone.mock=true")

        elif robot_type == "koch_bimanual":
            overrides.append("+leader_arms.left.mock=true")
            overrides.append("+leader_arms.right.mock=true")
            overrides.append("+follower_arms.left.mock=true")
            overrides.append("+follower_arms.right.mock=true")
            if "~cameras" not in overrides:
                overrides.append("+cameras.laptop.mock=true")
                overrides.append("+cameras.phone.mock=true")

        elif robot_type == "aloha":
            overrides.append("+leader_arms.left.mock=true")
            overrides.append("+leader_arms.right.mock=true")
            overrides.append("+follower_arms.left.mock=true")
            overrides.append("+follower_arms.right.mock=true")
            if "~cameras" not in overrides:
                overrides.append("+cameras.cam_high.mock=true")
                overrides.append("+cameras.cam_low.mock=true")
                overrides.append("+cameras.cam_left_wrist.mock=true")
                overrides.append("+cameras.cam_right_wrist.mock=true")

        else:
            raise NotImplementedError(robot_type)

    config_path = ROBOT_CONFIG_PATH_TEMPLATE.format(robot=robot_type)
    robot_cfg = init_hydra_config(config_path, overrides)
    robot = make_robot_from_cfg(robot_cfg)
    return robot


def make_camera(camera_type, **kwargs) -> Camera:
    if camera_type == "opencv":
        from lerobot.common.robot_devices.cameras.opencv import OpenCVCamera

        camera_index = kwargs.pop("camera_index", OPENCV_CAMERA_INDEX)
        return OpenCVCamera(camera_index, **kwargs)

    elif camera_type == "intelrealsense":
        from lerobot.common.robot_devices.cameras.intelrealsense import IntelRealSenseCamera

        camera_index = kwargs.pop("camera_index", INTELREALSENSE_CAMERA_INDEX)
        return IntelRealSenseCamera(camera_index, **kwargs)

    else:
        raise ValueError(f"The camera type '{camera_type}' is not valid.")


def make_motors_bus(motor_type: str, **kwargs) -> MotorsBus:
    if motor_type == "dynamixel":
        from lerobot.common.robot_devices.motors.dynamixel import DynamixelMotorsBus

        port = kwargs.pop("port", DYNAMIXEL_PORT)
        motors = kwargs.pop("motors", DYNAMIXEL_MOTORS)
        return DynamixelMotorsBus(port, motors, **kwargs)

    elif motor_type == "feetech":
        from lerobot.common.robot_devices.motors.feetech import FeetechMotorsBus

        port = kwargs.pop("port", FEETECH_PORT)
        motors = kwargs.pop("motors", FEETECH_MOTORS)
        return FeetechMotorsBus(port, motors, **kwargs)

    else:
        raise ValueError(f"The motor type '{motor_type}' is not valid.")
=======
    return decorator
>>>>>>> 3efb4410
<|MERGE_RESOLUTION|>--- conflicted
+++ resolved
@@ -23,16 +23,14 @@
 from lerobot import available_cameras, available_motors, available_robots
 from lerobot.utils.import_utils import is_package_available
 
-<<<<<<< HEAD
 DEVICE = "cuda" if torch.cuda.is_available() else "cpu"
 
 # Pass this as the first argument to init_hydra_config.
 DEFAULT_CONFIG_PATH = "lerobot/configs/default.yaml"
 
 ROBOT_CONFIG_PATH_TEMPLATE = "lerobot/configs/robot/franka.yaml"
-=======
-DEVICE = os.environ.get("LEROBOT_TEST_DEVICE", "cuda") if torch.cuda.is_available() else "cpu"
->>>>>>> 3efb4410
+DEVICE = os.environ.get("LEROBOT_TEST_DEVICE",
+                        "cuda") if torch.cuda.is_available() else "cpu"
 
 TEST_ROBOT_TYPES = []
 for robot_type in available_robots:
@@ -47,15 +45,10 @@
     TEST_MOTOR_TYPES += [(motor_type, True), (motor_type, False)]
 
 # Camera indices used for connecting physical cameras
-<<<<<<< HEAD
 OPENCV_CAMERA_INDEX = int(os.environ.get(
     "LEROBOT_TEST_OPENCV_CAMERA_INDEX", 0))
 INTELREALSENSE_CAMERA_INDEX = int(os.environ.get(
     "LEROBOT_TEST_INTELREALSENSE_CAMERA_INDEX", 128422271614))
-=======
-OPENCV_CAMERA_INDEX = int(os.environ.get("LEROBOT_TEST_OPENCV_CAMERA_INDEX", 0))
-INTELREALSENSE_SERIAL_NUMBER = int(os.environ.get("LEROBOT_TEST_INTELREALSENSE_SERIAL_NUMBER", 128422271614))
->>>>>>> 3efb4410
 
 DYNAMIXEL_PORT = os.environ.get(
     "LEROBOT_TEST_DYNAMIXEL_PORT", "/dev/tty.usbmodem575E0032081")
@@ -203,7 +196,6 @@
 
         return wrapper
 
-<<<<<<< HEAD
     return decorator
 
 
@@ -403,7 +395,4 @@
         return FeetechMotorsBus(port, motors, **kwargs)
 
     else:
-        raise ValueError(f"The motor type '{motor_type}' is not valid.")
-=======
-    return decorator
->>>>>>> 3efb4410
+        raise ValueError(f"The motor type '{motor_type}' is not valid.")